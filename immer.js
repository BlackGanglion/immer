/**
 * @typedef {Object} RevocableProxy
 * @property {any} proxy
 * @property {Function} revoke
 */

// @ts-check

const isProxySymbol = Symbol("immer-proxy")

/**
 * Immer takes a state, and runs a function against it.
 * That function can freely mutate the state, as it will create copies-on-write.
 * This means that the original state will stay unchanged, and once the function finishes, the modified state is returned
 *
 * @export
 * @param {any} baseState - the state to start with
 * @param {Function} thunk - function that receives a proxy of the base state as first argument and which can be freely modified
 * @returns {any} a new state, or the base state if nothing was modified
 */
function immer(baseState, thunk) {

    /**
     * Maps baseState objects to revocable proxies
     * @type {Map<Object,RevocableProxy>}
     */
    const revocableProxies = new Map()
    // Maps baseState objects to their copies

    const copies = new Map()

    const objectTraps = {
        get(target, prop) {
            if (prop === isProxySymbol) return target
            return createProxy(getCurrentSource(target)[prop])
        },
        has(target, prop) {
            return prop in getCurrentSource(target)
        },
        ownKeys(target) {
            return Reflect.ownKeys(getCurrentSource(target))
        },
        set(target, prop, value) {
            const current = createProxy(getCurrentSource(target)[prop])
            const newValue = createProxy(value)
            if (current !== newValue) {
                const copy = getOrCreateCopy(target)
                copy[prop] = isProxy(newValue)
                    ? newValue[isProxySymbol]
                    : newValue
            }
            return true
        },
        deleteProperty(target, property) {
            const copy = getOrCreateCopy(target)
            delete copy[property]
            return true
        },
    }

    // creates a copy for a base object if there ain't one
    function getOrCreateCopy(base) {
        let copy = copies.get(base)
        if (!copy) {
            copy = Array.isArray(base) ? base.slice() : Object.assign({}, base)
            copies.set(base, copy)
        }
        return copy
    }

    // returns the current source of truth for a base object
    function getCurrentSource(base) {
        const copy = copies.get(base)
        return copy || base
    }
    
    // creates a proxy for plain objects / arrays
    function createProxy(base) {
        if (isPlainObject(base) || Array.isArray(base)) {
            if (isProxy(base)) return base // avoid double wrapping
            if (revocableProxies.has(base)) return revocableProxies.get(base).proxy
            //const proxy = new Proxy(base, objectTraps)
            const revocableProxy = Proxy.revocable(base, objectTraps)
            revocableProxies.set(base, revocableProxy)
            return revocableProxy.proxy
        }
        return base
    }

    // checks if the given base object has modifications, either because it is modified, or
    // because one of it's children is
    function hasChanges(base) {
        const proxy = revocableProxies.get(base)
        if (!proxy) return false // nobody did read this object
        if (copies.has(base)) return true // a copy was created, so there are changes
        // look deeper
        const keys = Object.keys(base)
        for (let i = 0; i < keys.length; i++) {
            const value = base[keys[i]]
            if (
                (Array.isArray(value) || isPlainObject(value)) &&
                hasChanges(value)
            )
                return true
        }
        return false
    }

    // given a base object, returns it if unmodified, or return the changed cloned if modified
    function finalize(base) {
        if (isPlainObject(base)) return finalizeObject(base)
        if (Array.isArray(base)) return finalizeArray(base)
        return base
    }

    function finalizeObject(thing) {
        if (!hasChanges(thing)) return thing
        const copy = getOrCreateCopy(thing)
        Object.keys(copy).forEach(prop => {
            copy[prop] = finalize(copy[prop])
        })
        return copy
    }

    function finalizeArray(thing) {
        if (!hasChanges(thing)) return thing
        const copy = getOrCreateCopy(thing)
        copy.forEach((value, index) => {
            copy[index] = finalize(copy[index])
        })
        return copy
    }

    // create proxy for root
    const rootClone = createProxy(baseState)
    // execute the thunk
<<<<<<< HEAD
    thunk(rootClone)
    // revoke all proxies
    revoke(revocableProxies)
=======
    const maybeVoidReturn = thunk(rootClone)

    //values either than undefined will trigger warning;
    !Object.is(maybeVoidReturn, undefined) &&
        console.warn(
            `Immer callback expects no return value. However ${typeof maybeVoidReturn} was returned`,
        )

>>>>>>> a151fed7
    // and finalize the modified proxy
    return finalize(baseState)
}

/**
 * Revoke all the proxies stored in the revocableProxies map
 * 
 * @param {Map<Object,RevocableProxy>} revocableProxies
 */
function revoke (revocableProxies){
    for (var revocableProxy of revocableProxies.values()) {
        revocableProxy.revoke()
    }
}

function isPlainObject(value) {
    if (value === null || typeof value !== "object") return false
    const proto = Object.getPrototypeOf(value)
    return proto === Object.prototype || proto === null
}

function isProxy(value) {
    return !!value && !!value[isProxySymbol]
}

module.exports = immer<|MERGE_RESOLUTION|>--- conflicted
+++ resolved
@@ -134,20 +134,14 @@
     // create proxy for root
     const rootClone = createProxy(baseState)
     // execute the thunk
-<<<<<<< HEAD
-    thunk(rootClone)
-    // revoke all proxies
-    revoke(revocableProxies)
-=======
     const maybeVoidReturn = thunk(rootClone)
-
     //values either than undefined will trigger warning;
     !Object.is(maybeVoidReturn, undefined) &&
         console.warn(
             `Immer callback expects no return value. However ${typeof maybeVoidReturn} was returned`,
         )
-
->>>>>>> a151fed7
+    // revoke all proxies
+    revoke(revocableProxies)
     // and finalize the modified proxy
     return finalize(baseState)
 }
