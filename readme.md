# Immer

[![Build Status](https://travis-ci.org/mweststrate/immer.svg?branch=master)](https://travis-ci.org/mweststrate/immer)
[![Coverage Status](https://coveralls.io/repos/github/mweststrate/immer/badge.svg?branch=master)](https://coveralls.io/github/mweststrate/immer?branch=master)
[![code style: prettier](https://img.shields.io/badge/code_style-prettier-ff69b4.svg)](https://github.com/prettier/prettier)
[![Donate](https://img.shields.io/badge/Donate-PayPal-green.svg)](https://mobx.js.org/donate.html)

_Create the next immutable state tree by simply modifying the current tree_

---

* NPM / Yarn: `npm install immer`
* CDN: https://unpkg.com/immer

Immer (German for: always) is a tiny package that allows you to work with immutable state in a more convenient way.
It is based on the [_copy-on-write_](https://en.wikipedia.org/wiki/Copy-on-write) mechanism.

The basic idea is that you will apply all your changes to a temporarily _draftState_, which is a proxy of the _currentState_.
Once all your mutations are completed, Immer will produce the _nextState_ based on the mutations to the draft state.
This means that you can interact with your data by simply modifying it, while keeping all the benefits of immutable data.

![immer.png](images/immer.png)

Using Immer is like having a personal assistant; he takes a letter (the current state), and gives you a copy (draft) to jot changes onto. Once you are done, the assistant will take your draft and produce the real immutable, final letter for you (the next state).

A mindful reader might notice that this is quite similar to `withMutations` of ImmutableJS. It is indeed, but generalized and applied to plain, native JavaScript data structures (arrays and objects) without further needing any library.

## Installation

`npm install immer`

## API

<<<<<<< HEAD
The immer package exposes a default function that does all the work.
=======
The Immer package exposes a single function, which typically, but not necessarily is called `produce`:
>>>>>>> e3eaceac

`produce(currentState, producer: (draftState) => void): nextState`

There is also a curried overload that is explained [below](#currying)

## Example

```javascript
import produce from "immer"

const baseState = [
    {
        todo: "Learn typescript",
        done: true
    },
    {
        todo: "Try Immer",
        done: false
    }
]

const nextState = produce(baseState, draftState => {
    draftState.push({ todo: "Tweet about it" })
    draftState[1].done = true
})
```

The interesting thing about `produce` is that, the `baseState` will be untouched, but the `nextState` will reflect all changes made to `draftState`.

```javascript
// the new item is only added to the next state,
// base state is unmodified
expect(baseState.length).toBe(2)
expect(nextState.length).toBe(3)

// same for the changed 'done' prop
expect(baseState[1].done).toBe(false)
expect(nextState[1].done).toBe(true)

// unchanged data is structurally shared
expect(nextState[0]).toBe(baseState[0])
// changed data not (dûh)
expect(nextState[1]).not.toBe(baseState[1])
```

<<<<<<< HEAD
## Benefits

* Immutability with normal JavaScript objects and arrays. No new APIs to learn!
* Strongly typed, no string based paths selectors etc.
* Structural sharing out of the box
* Object freezing out of the box
* Deep updates are a breeze
* Boilerplate reduction. Less noise, more concise code.
=======
## Using Immer on older JavaScript environments

By default Immer tries to use proxies for optimal performance.
However, on older JavaScript engines `Proxy` is not available.
For example, Microsoft Internet Explorer or React Native on Android.
In these cases, import the ES5 compatibile implementation first, which is a bit slower (see below) but semantically equivalent:

```javascript
import produce from "immer/es5"
```

## Benefits

* Use the language© to construct create your next state
* Use JavaScript native arrays and object
* Automatic immutability; any state tree produced by Immer will by defualt be deeply frozen
* Strongly typed, no string based paths etc
* Deep updates are trivial
* Small, dependency free library with minimal api surface
* No accidental mutations of current state, but intentional mutations of a draft state

## Auto freezing

 Immer automatically freezes any state trees that are modified using `produce`.
 This protects against accidental modifications of the state tree outside of a producer function.
 This comes with a performance impact, so it is recommended to disable this option in production.
 It is by default enabled.
>>>>>>> e3eaceac

Read further to see all these benefits explained.

## Reducer Example

Here is a simple example of the difference that Immer could make in practice.

<<<<<<< HEAD
=======
_Note, this is just a sample application of the Immer package. Immer is not just designed to simplify Redux reducers. It can be used in any context where you have an immutable data tree that you want to clone and modify (with structural sharing)_
>>>>>>> e3eaceac

```javascript
// Redux reducer
// Shortened, based on: https://github.com/reactjs/redux/blob/master/examples/shopping-cart/src/reducers/products.js
const byId = (state, action) => {
  switch (action.type) {
    case RECEIVE_PRODUCTS:
      return {
        ...state,
        ...action.products.reduce((obj, product) => {
          obj[product.id] = product
          return obj
        }, {})
      }
    default:
      return state
  }
}
```

<<<<<<< HEAD
After using immer, that simply becomes:
=======
When using Immer, that simply [becomes](https://codesandbox.io/s/xl11qpo9mp):
>>>>>>> e3eaceac

```javascript
import produce from 'immer'

<<<<<<< HEAD
const byId = (state, action) =>
  produce(state, draft => {
=======
const todos = (state = [], action) =>
  // produce produces nextState from draftState and returns it
  produce(state, draftState => {
>>>>>>> e3eaceac
    switch (action.type) {
      case RECEIVE_PRODUCTS:
        action.products.forEach(product => {
          draft[product.id] = product
        })
    }
  })
```

<<<<<<< HEAD
Note that it is not needed to handle the default case, a producer that doesn't do anything will simply return the original state.
=======
Creating middleware or a reducer wrapper that applies `produce` automatically is left as exercise for the reader :-).
>>>>>>> e3eaceac

_Note, creating Redux reducer is just a sample application of the `immer` package.
Immer is not just designed to simplify Redux reducers.
It can be used in any context where you have an immutable data tree that you want to clone and modify (with structural sharing)_

## Currying

`produce` can be called with one or two arguments.
The one argument version is intended to be used as currying. This means that you get a pre-pound producer, that only needs a state to produce the value from.
The producer function get's passed in the draft, and any further arguments that were passed to the curried function.

For example:

```javascript
// mapper will be of signature (state, index) => state
const mapper = produce((draft, index) => {
    draft.index = index
})

// example usage
console.dir([{}, {}, {}].map(mapper))
//[{index: 0}, {index: 1}, {index: 2}])
```

This mechanism can also nicely be leveraged to further simplify our example reducer:

```javascript

const byId = produce((draft, action) => {
  switch (action.type) {
    case RECEIVE_PRODUCTS:
    action.products.forEach(product => {
        draft[product.id] = product
    })
  }
})
```

Note that `state` is now factored out (the created reducer will accept a state, and invoke the bound producer with it).
One think to keep in mind; you cannot use this construction to initialize an uninitialized state. E.g. `draft = {}` doesn't do anything useful.


## Auto freezing

 Immer automatically freezes any state trees that are modified using `produce`.
 This protects against accidental modifications of the state tree outside of an immer function.
 This comes with a performance impact, so it is recommended to disable this option in production.
 It is by default enabled.
 Use `setAutoFreeze(true / false)` to turn this feature on or off.

## Using immer on older JavaScript environments

By default `immer` tries to use proxies for optimal performance.
However, on older JavaScript engines `Proxy` is not available.
For example, Microsoft Internet Explorer or React Native on Android.
In these cases, import the ES5 compatibile implementation first, which is a bit slower (see below) but semantically equivalent:

```javascript
import immer from "immer/es5"
```

## More reducer examples

Here are some typical reducer examples, take from the Redux [Immutable Update Patterns](https://redux.js.org/docs/recipes/reducers/ImmutableUpdatePatterns.html) page, and their Immer counter part.
These examples are semantically equivalent and produce the exact same state.

```javascript
// Plain reducer
function insertItem(array, action) {
    return [
        ...array.slice(0, action.index),
        action.item,
        ...array.slice(action.index)
    ]
}

// With immer
function insertItem(array, action) {
    return produce(array, draft => {
        draft.splice(action.index, 0, action.item)
    })
}

// Plain reducer
function removeItem(array, action) {
    return [
        ...array.slice(0, action.index),
        ...array.slice(action.index + 1)
    ];
}

// With immer
function removeItem(array, action) {
    return produce(array, draft => {
        draft.splice(action.index, 1)
    })
}

// Plain reducer
function updateObjectInArray(array, action) {
    return array.map( (item, index) => {
        if(index !== action.index) {
            // This isn't the item we care about - keep it as-is
            return item;
        }
        // Otherwise, this is the one we want - return an updated value
        return {
            ...item,
            ...action.item
        };
    });
}

// With immer
function updateObjectInArray(array, action) {
    return produce(array, draft => {
        draft[action.index] = { ...item, ...action.item}
        // Or, alternatively:
        // Object.assign(draft[action.index], action.item)
    })
}
```

## Pitfalls

* Currently, Immer only supports plain objects and arrays. PRs are welcome for more language built-in types like `Map` and `Set`.
* Immer only processes native arrays and plain objects (with a prototype of `null` or `Object`). Any other type of value will be treated verbatim! So if you modify a `Map` or `Buffer`  or whatever complex object from the draft state, it will be that very same object in both the base state as the next state. In such cases, make sure to always produce fresh instances if you want to keep your state truly immutable.
<<<<<<< HEAD
* Since immer uses proxies, reading huge amounts of data from state comes with an overhead (especially in the ES5 implementation). If this ever becomes an issue (measure before you optimize!), do the current state analysis before entering the producer function or read from the `currentState` rather than the `draftState`
=======
* Make sure to modify the draft state you get passed in in the callback function, not the original current state that was passed as the first argument to `produce`!
* Since immer uses proxies, reading huge amounts of data from state comes with an overhead. If this ever becomes an issue (measure before you optimize!), do the current state analysis before entering the producer or read from the `currentState` rather than the `draftState`
>>>>>>> e3eaceac
* Some debuggers (at least Node 6 is known) have trouble debugging when Proxies are in play. Node 8 is known to work correctly.

## How does immer work?

Read the (second part of the) [introduction blog](https://medium.com/@mweststrate/9d73d8f71cb3).

## Performance

Here is a [simple benchmark](__tests__/performance.js) on the performance of Immer.
This test takes 100.000 todo items, and updates 10.000 of them.
_Freeze_ indicates that the state tree has been frozen after producing it. This is a _development_ best practice, as it prevents developers from accidentally modifying the state tree.

These tests were executed on Node 8.4.0.
Use `yarn test:perf`  to reproduce them locally.

![performance.png](images/performance.png)

Some observations:
* The _mutate_, and _deepclone, mutate_ benchmarks establish a baseline on how expensive changing the data is, without immutability (or structural sharing in the deep clone case).
* The _reduce_ and _naive reducer_ are implemented in typical Redux style reducers. The "smart" implementation slices the collection first, and then maps and freezes only the relevant todos. The "naive" implementation just maps over and processes the entire collection.
* Immer with proxies is roughly speaking twice as slow as a hand written reducer. This is in practice negligible.
* Immer is roughly as fast as ImmutableJS. However, the _immutableJS + toJS_ makes clear the cost that often needs to be paid later; converting the immutableJS objects back to plain objects, to be able to pass them to components, over the network etc... (And there is also the upfront cost of converting data received from e.g. the server to immutable JS)
* The ES5 implementation of Immer is significantly slower. For most reducers this won't matter, but reducers that process large amounts of data might benefit from not (or only partially) using an Immer producer. Luckily, Immer is fully opt-in.
* The peeks in the _frozen_ versions of _just mutate_, _deepclone_ and _naive reducer_ come from the fact that they recursively freeze the full state tree, while the other test cases only freeze the modified parts of the tree.

## Credits

Special thanks goes to @Mendix, which supports it's employees to experiment completely freely two full days a month, which formed the kick-start for this project.

## Donations

A significant part of my OSS work is unpaid. So [donations](https://mobx.js.org/donate.html) are greatly appreciated :)<|MERGE_RESOLUTION|>--- conflicted
+++ resolved
@@ -25,17 +25,9 @@
 
 A mindful reader might notice that this is quite similar to `withMutations` of ImmutableJS. It is indeed, but generalized and applied to plain, native JavaScript data structures (arrays and objects) without further needing any library.
 
-## Installation
-
-`npm install immer`
-
 ## API
 
-<<<<<<< HEAD
-The immer package exposes a default function that does all the work.
-=======
-The Immer package exposes a single function, which typically, but not necessarily is called `produce`:
->>>>>>> e3eaceac
+The Immer package exposes a default function that does all the work.
 
 `produce(currentState, producer: (draftState) => void): nextState`
 
@@ -52,7 +44,7 @@
         done: true
     },
     {
-        todo: "Try Immer",
+        todo: "Try immer",
         done: false
     }
 ]
@@ -63,7 +55,7 @@
 })
 ```
 
-The interesting thing about `produce` is that, the `baseState` will be untouched, but the `nextState` will reflect all changes made to `draftState`.
+The interesting thing about Immer is that the `baseState` will be untouched, but the `nextState` will reflect all changes made to `draftState`.
 
 ```javascript
 // the new item is only added to the next state,
@@ -81,7 +73,6 @@
 expect(nextState[1]).not.toBe(baseState[1])
 ```
 
-<<<<<<< HEAD
 ## Benefits
 
 * Immutability with normal JavaScript objects and arrays. No new APIs to learn!
@@ -90,46 +81,12 @@
 * Object freezing out of the box
 * Deep updates are a breeze
 * Boilerplate reduction. Less noise, more concise code.
-=======
-## Using Immer on older JavaScript environments
-
-By default Immer tries to use proxies for optimal performance.
-However, on older JavaScript engines `Proxy` is not available.
-For example, Microsoft Internet Explorer or React Native on Android.
-In these cases, import the ES5 compatibile implementation first, which is a bit slower (see below) but semantically equivalent:
-
-```javascript
-import produce from "immer/es5"
-```
-
-## Benefits
-
-* Use the language© to construct create your next state
-* Use JavaScript native arrays and object
-* Automatic immutability; any state tree produced by Immer will by defualt be deeply frozen
-* Strongly typed, no string based paths etc
-* Deep updates are trivial
-* Small, dependency free library with minimal api surface
-* No accidental mutations of current state, but intentional mutations of a draft state
-
-## Auto freezing
-
- Immer automatically freezes any state trees that are modified using `produce`.
- This protects against accidental modifications of the state tree outside of a producer function.
- This comes with a performance impact, so it is recommended to disable this option in production.
- It is by default enabled.
->>>>>>> e3eaceac
 
 Read further to see all these benefits explained.
 
 ## Reducer Example
 
 Here is a simple example of the difference that Immer could make in practice.
-
-<<<<<<< HEAD
-=======
-_Note, this is just a sample application of the Immer package. Immer is not just designed to simplify Redux reducers. It can be used in any context where you have an immutable data tree that you want to clone and modify (with structural sharing)_
->>>>>>> e3eaceac
 
 ```javascript
 // Redux reducer
@@ -150,23 +107,13 @@
 }
 ```
 
-<<<<<<< HEAD
-After using immer, that simply becomes:
-=======
-When using Immer, that simply [becomes](https://codesandbox.io/s/xl11qpo9mp):
->>>>>>> e3eaceac
+After using Immer, that simply becomes:
 
 ```javascript
 import produce from 'immer'
 
-<<<<<<< HEAD
 const byId = (state, action) =>
   produce(state, draft => {
-=======
-const todos = (state = [], action) =>
-  // produce produces nextState from draftState and returns it
-  produce(state, draftState => {
->>>>>>> e3eaceac
     switch (action.type) {
       case RECEIVE_PRODUCTS:
         action.products.forEach(product => {
@@ -176,13 +123,9 @@
   })
 ```
 
-<<<<<<< HEAD
 Note that it is not needed to handle the default case, a producer that doesn't do anything will simply return the original state.
-=======
-Creating middleware or a reducer wrapper that applies `produce` automatically is left as exercise for the reader :-).
->>>>>>> e3eaceac
-
-_Note, creating Redux reducer is just a sample application of the `immer` package.
+
+_Note, creating Redux reducer is just a sample application of the Immer package.
 Immer is not just designed to simplify Redux reducers.
 It can be used in any context where you have an immutable data tree that you want to clone and modify (with structural sharing)_
 
@@ -208,7 +151,6 @@
 This mechanism can also nicely be leveraged to further simplify our example reducer:
 
 ```javascript
-
 const byId = produce((draft, action) => {
   switch (action.type) {
     case RECEIVE_PRODUCTS:
@@ -226,14 +168,14 @@
 ## Auto freezing
 
  Immer automatically freezes any state trees that are modified using `produce`.
- This protects against accidental modifications of the state tree outside of an immer function.
+ This protects against accidental modifications of the state tree outside of a producer.
  This comes with a performance impact, so it is recommended to disable this option in production.
  It is by default enabled.
  Use `setAutoFreeze(true / false)` to turn this feature on or off.
 
-## Using immer on older JavaScript environments
-
-By default `immer` tries to use proxies for optimal performance.
+## Using Immer on older JavaScript environments
+
+By default `produce` tries to use proxies for optimal performance.
 However, on older JavaScript engines `Proxy` is not available.
 For example, Microsoft Internet Explorer or React Native on Android.
 In these cases, import the ES5 compatibile implementation first, which is a bit slower (see below) but semantically equivalent:
@@ -286,6 +228,7 @@
             // This isn't the item we care about - keep it as-is
             return item;
         }
+
         // Otherwise, this is the one we want - return an updated value
         return {
             ...item,
@@ -298,7 +241,7 @@
 function updateObjectInArray(array, action) {
     return produce(array, draft => {
         draft[action.index] = { ...item, ...action.item}
-        // Or, alternatively:
+        // Alternatively, since arbitrarily deep updates are supported:
         // Object.assign(draft[action.index], action.item)
     })
 }
@@ -308,15 +251,10 @@
 
 * Currently, Immer only supports plain objects and arrays. PRs are welcome for more language built-in types like `Map` and `Set`.
 * Immer only processes native arrays and plain objects (with a prototype of `null` or `Object`). Any other type of value will be treated verbatim! So if you modify a `Map` or `Buffer`  or whatever complex object from the draft state, it will be that very same object in both the base state as the next state. In such cases, make sure to always produce fresh instances if you want to keep your state truly immutable.
-<<<<<<< HEAD
-* Since immer uses proxies, reading huge amounts of data from state comes with an overhead (especially in the ES5 implementation). If this ever becomes an issue (measure before you optimize!), do the current state analysis before entering the producer function or read from the `currentState` rather than the `draftState`
-=======
-* Make sure to modify the draft state you get passed in in the callback function, not the original current state that was passed as the first argument to `produce`!
-* Since immer uses proxies, reading huge amounts of data from state comes with an overhead. If this ever becomes an issue (measure before you optimize!), do the current state analysis before entering the producer or read from the `currentState` rather than the `draftState`
->>>>>>> e3eaceac
+* Since Immer uses proxies, reading huge amounts of data from state comes with an overhead (especially in the ES5 implementation). If this ever becomes an issue (measure before you optimize!), do the current state analysis before entering the producer function or read from the `currentState` rather than the `draftState`
 * Some debuggers (at least Node 6 is known) have trouble debugging when Proxies are in play. Node 8 is known to work correctly.
 
-## How does immer work?
+## How does Immer work?
 
 Read the (second part of the) [introduction blog](https://medium.com/@mweststrate/9d73d8f71cb3).
 
@@ -333,7 +271,7 @@
 
 Some observations:
 * The _mutate_, and _deepclone, mutate_ benchmarks establish a baseline on how expensive changing the data is, without immutability (or structural sharing in the deep clone case).
-* The _reduce_ and _naive reducer_ are implemented in typical Redux style reducers. The "smart" implementation slices the collection first, and then maps and freezes only the relevant todos. The "naive" implementation just maps over and processes the entire collection.
+* The _reducer_ and _naive reducer_ are implemented in typical Redux style reducers. The "smart" implementation slices the collection first, and then maps and freezes only the relevant todos. The "naive" implementation just maps over and processes the entire collection.
 * Immer with proxies is roughly speaking twice as slow as a hand written reducer. This is in practice negligible.
 * Immer is roughly as fast as ImmutableJS. However, the _immutableJS + toJS_ makes clear the cost that often needs to be paid later; converting the immutableJS objects back to plain objects, to be able to pass them to components, over the network etc... (And there is also the upfront cost of converting data received from e.g. the server to immutable JS)
 * The ES5 implementation of Immer is significantly slower. For most reducers this won't matter, but reducers that process large amounts of data might benefit from not (or only partially) using an Immer producer. Luckily, Immer is fully opt-in.
