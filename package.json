--- conflicted
+++ resolved
@@ -1,10 +1,6 @@
 {
   "name": "immer",
-<<<<<<< HEAD
-  "version": "0.1.0",
-=======
   "version": "0.1.2",
->>>>>>> 4d4b1c91
   "description": "Create your next immutable state by mutating the current one",
   "main": "immer.js",
   "types": "./index.d.ts",
