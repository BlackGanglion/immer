{
  "name": "immer",
  "version": "0.2.0",
  "description": "Create your next immutable state by mutating the current one",
  "main": "immer.js",
  "types": "./index.d.ts",
  "scripts": {
    "test": "jest",
<<<<<<< HEAD
    "coveralls": "jest --coverage && cat ./coverage/lcov.info | ./node_modules/coveralls/bin/coveralls.js && rm -rf ./coverage",
=======
    "test:perf": "jest --verbose __tests__/performance.js",
>>>>>>> da3a08bf
    "prettier": "prettier \"*/**/*.js\" --ignore-path ./.prettierignore --write && git add . && git status"
  },
  "pre-commit": [
    "prettier"
  ],
  "repository": {
    "type": "git",
    "url": "git+https://github.com/mweststrate/immer.git"
  },
  "keywords": [
    "immutable",
    "mutable",
    "copy-on-write"
  ],
  "author": "Michel Weststrate",
  "license": "MIT",
  "bugs": {
    "url": "https://github.com/mweststrate/immer/issues"
  },
  "homepage": "https://github.com/mweststrate/immer#readme",
  "files": [
    "immer.js",
    "index.d.ts"
  ],
  "devDependencies": {
    "@types/jest": "^22.0.0",
    "babel-core": "^6.26.0",
    "babel-jest": "^22.0.4",
    "babel-preset-env": "^1.6.1",
    "coveralls": "^3.0.0",
    "immutable": "^3.8.2",
    "jest": "^22.0.4",
    "lodash.clonedeep": "^4.5.0",
    "pre-commit": "^1.2.2",
    "prettier": "^1.9.2",
    "regenerator-runtime": "^0.11.1",
    "typescript": "^2.6.2"
  },
  "jest": {
    "transform": {
      "^.+\\.jsx?$": "babel-jest"
    }
  }
}<|MERGE_RESOLUTION|>--- conflicted
+++ resolved
@@ -5,12 +5,9 @@
   "main": "immer.js",
   "types": "./index.d.ts",
   "scripts": {
-    "test": "jest",
-<<<<<<< HEAD
+    "test": "jest --verbose __tests__/base.js",
     "coveralls": "jest --coverage && cat ./coverage/lcov.info | ./node_modules/coveralls/bin/coveralls.js && rm -rf ./coverage",
-=======
     "test:perf": "jest --verbose __tests__/performance.js",
->>>>>>> da3a08bf
     "prettier": "prettier \"*/**/*.js\" --ignore-path ./.prettierignore --write && git add . && git status"
   },
   "pre-commit": [
